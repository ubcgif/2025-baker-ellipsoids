"""
Forward modelling for the magnetic field anomaly produced by ellipsoidal
bodies.
"""

from collections.abc import Iterable

import harmonica as hm
import numpy as np
from scipy.constants import mu_0
from scipy.special import ellipeinc, ellipkinc


from .utils_ellipsoids import _calculate_lambda, _get_v_as_euler


# internal field N matrix functions
def ellipsoid_magnetics(
    coordinates, ellipsoids, susceptibility, external_field,
    remnant_mag=None, field="b"
):
    """
    Produces the components for the magnetic field components (be, bn, bu):

        - Unpacks ellipsoid instance parameters (a, b, c, yaw, pitch, roll,
          origin)
        - Constructs Euler rotation matrix
        - Rotates observation points (e, n, u) into local ellipsoid system
          (x, y, z)
        - constructs susceptability matrix and depolarisation matrix for
          internal
          and external points of observation
        - Calculates the magentic field due to the magnetised ellipsoid (H())
        - Converts this to magentic induction (B()) in nT.

    Parameters
    ----------

    coordinates: tuple of easting (e), northing (n), upward (u) points
        e : ndarray
            Easting coordinates, in the form:
                - A scalar value (float or int)
                - A 1D array of shape (N,)
                - A 2D array (meshgrid) of shape (M, N)

        n : ndarray
            Northing coordinates, same shape and rules as 'e'.

        u : ndarray
            Upward coordinates, e.g. the surface height desired to compute the
            gravity value. Same shape and rules as 'e'.


    ellipsoid* : value, or list of values
        instance(s) of TriaxialEllipsoid, ProlateEllipsoid,
                 OblateEllipsoid
        Geometric description of the ellipsoid:
            - Semiaxes : a, b, c**
            - Orientation : yaw, pitch, roll**
            - Origin : centre point (x, y, z)

    susceptibility : list of floats or arrays
        Susceptibilty value. A single value or list of single values assumes
        isotropy in the body/bodies. An array or list of arrays should be a 3x3
        matrix with the given susceptibilty components, suggesting an
        anisotropic susceptibility.

    external_field : ndarray
        The uniform magnetic field (B) as and array with values of
        (magnitude, inclination, declination). The magnitude should be in nT, and the
        angles in degrees.

    remnant_mag:  (optional) array
        Remanent magnetisation vector of the body. Default is None.

    field : (optional) str, one of either "e", "n", "u".
        if no input is given, the function will return all three components of
        magentic induction.

    Returns
    -------

    be: ndarray
        Easting component of the magnetic field.

    bn ndarray
        Northing component of the magnetic field.

    bu: ndarray
        Upward component of the magnetic field.

    References
    ----------
    Clark, S. A., et al. (1986), "Magnetic and gravity anomalies of a trixial
    ellipsoid"
    Takahashi, Y., et al. (2018), "Magentic modelling of ellipsoidal bodies"

    For derivations of the equations and methods used in this code.
    """

    # check inputs are of the correct type
    if not isinstance(ellipsoids, Iterable):
        ellipsoids = [ellipsoids]

    if not isinstance(susceptibility, Iterable):
        susceptibility = [susceptibility]

    if remnant_mag is not None:
        mr = np.asarray(remnant_mag, dtype=float)

        if mr.ndim == 1 and mr.size == 3:
            mr = np.tile(mr, (len(ellipsoids), 1))

        if mr.shape != (len(ellipsoids), 3):
            raise ValueError(f"Remanent magnetisation must have shape "
                             f"({len(ellipsoids)}, 3); got {mr.shape}.")
    if remnant_mag is None:
        mr = np.zeros((len(ellipsoids), 3))

    if not isinstance(external_field, Iterable) and len(external_field) != 3:
        raise ValueError(
            "External field  must contain three values (M, I, D):"
            f" instead got {external_field}."
        )

    # unpack coordinates, set up arrays to hold results
    e, n, u = [np.atleast_1d(np.asarray(coordinates[i])) for i in range(3)]

    broadcast = (np.broadcast(e, n, u)).shape
    be, bn, bu = (
        np.zeros(e.shape).ravel(),
        np.zeros(e.shape).ravel(),
        np.zeros(e.shape).ravel(),
    )

    # unpack external field, change to vector
    magnitude, inclination, declination = external_field
    b0 = np.array(
        hm.magnetic_angles_to_vec(magnitude, inclination, declination)
    )
    h0 = b0 * 1e-9 / mu_0

    # loop over each given ellipsoid
    for ellipsoid, susceptibility, m_r in zip(
        ellipsoids, susceptibility, mr, strict=True
    ):

        k_matrix = check_susceptibility(susceptibility)

        a, b, c = ellipsoid.a, ellipsoid.b, ellipsoid.c
        ox, oy, oz = ellipsoid.centre
        yaw, pitch, roll = ellipsoid.yaw, ellipsoid.pitch, ellipsoid.roll

        cast = np.broadcast(e, n, u)
        obs_points = np.vstack(
            ((e - ox).ravel(), (n - oy).ravel(), (u - oz).ravel())
        )
        r = _get_v_as_euler(yaw, pitch, roll)
        rotated = r.T @ obs_points
        x, y, z = [axis.reshape(cast.shape).ravel() for axis in rotated]

        lmbda = _calculate_lambda(x, y, z, a, b, c).ravel()
        internal_mask = (
            (x**2) / (a**2) + (y**2) / (b**2) + (z**2) / (c**2)
        ) < 1

        h0_rot = r.T @ h0

        m = _get_magnetisation_with_rem(a, b, c, k_matrix, h0_rot, m_r, r)

        n_cross = _construct_n_matrix_internal(a, b, c)

        # create N matricies for each given point
        for idx in range(len(lmbda)):
            lam = lmbda[idx]
            xi, yi, zi = x[idx], y[idx], z[idx]
            is_internal = internal_mask[idx]

            if is_internal:

                hr = (-n_cross + np.identity(3)) @ m

                hr = r @ hr
                be[idx] += 1e9 * mu_0 * hr[0]
                bn[idx] += 1e9 * mu_0 * hr[1]
                bu[idx] += 1e9 * mu_0 * hr[2]

            else:

                nr = _construct_n_matrix_external(xi, yi, zi, a, b, c, lam)

                hr = nr @ m
                # print('H_ext', hr)
                # hr = r @ h_ext

                be[idx] += 1e9 * mu_0 * hr[0]
                bn[idx] += 1e9 * mu_0 * hr[1]
                bu[idx] += 1e9 * mu_0 * hr[2]

    be = be.reshape(broadcast)
    bn = bn.reshape(broadcast)
    bu = bu.reshape(broadcast)

    # return according to user
    return {"e": be, "n": bn, "u": bu}.get(field, (be, bn, bu))

<<<<<<< HEAD
def _get_magnetisation_with_rem(a, b, c, k, h0, mr):
=======

def _get_magnetisation(a, b, c, k, h0):
>>>>>>> ff3ce7b2
    r"""
    Get the magnetization vector from the ellipsoid parameters and the rotated
    external field.

    Parameters
    ----------
    a, b, c : floats
        Semi-axes lengths of the ellipsoid.
    k : (3, 3) array
        Susceptibility tensor.
    h0: array
        The rotated background field (in local coordinates).

    Returns
    -------
    m (magentisation): array
        The magnetisation vector for the defined body.

    Notes
    -----
    Considering an ellipsoid with susceptibility :math:`\chi` (scalar or tensor) in
    a uniform background field :math:`\mathbf{H}_0`, compute the magnetization vector
    :math:`\mathbf{M}` of the ellipsoid accounting for demagnetization effects as:
<<<<<<< HEAD

    .. math::

        \mathbf{M} =
        \chi \[left \mathbf{I} + \mathbf{N}^\text{int} \chi \right]^{-1} \mathbf{H}_0,

    where :math:`\mathbf{N}^\text{int}` is the internal demagnetization tensor, defined
    as:

    .. math::

        \mathbf{H}(\mathbf{r}) = \mathbf{H}_0 - \mathbf{N}(\mathbf{r}) \mathbf{M}.
    """
    n_cross = _construct_n_matrix_internal(a, b, c)
    I = np.identity(3)
    A = I + n_cross @ k
    rhs = mr + k @ h0
    m = np.linalg.solve(A, rhs)
=======

    .. math::

        \mathbf{M} =
        \chi \[left \mathbf{I} + \mathbf{N}^\text{int} \chi \right]^{-1} \mathbf{H}_0,

    where :math:`\mathbf{N}^\text{int}` is the internal demagnetization tensor, defined
    as:

    .. math::

        \mathbf{H}(\mathbf{r}) = \mathbf{H}_0 - \mathbf{N}(\mathbf{r}) \mathbf{M}.
    """
    n_cross = _construct_n_matrix_internal(a, b, c)
    inv = np.linalg.inv(np.identity(3) + (n_cross @ k))
    m = k @ inv @ h0
>>>>>>> ff3ce7b2
    return m


def check_susceptibility(susceptibility):
    """
    Check whether user has input a k value with anisotropy.

    parameters
    ----------

    susceptibility : list of floats or arrays
        Susceptibilty value. A single value or list of single values assumes
        isotropy in the body/bodies. An array or list of arrays should be a 3x3
        matrix with the given susceptibilty components, suggesting an
        anisotropic susceptibility.

    returns
    -------
    k_matrix: array
        the matrix for k (isotropic or anisotropic)

    """
    if isinstance(susceptibility, (int, float)):
        k_matrix = susceptibility * np.identity(3)
    elif isinstance(susceptibility, (list, tuple, np.ndarray)):
        k_array = np.asarray(susceptibility)
        if k_array.shape != (3, 3):
            raise ValueError(
                f"Susceptibility matrix must be 3x3, got shape {k_array.shape}"
            )
        k_matrix = k_array
    else:
        raise ValueError(
            f"Unrecognized susceptibility type: {type(susceptibility)}"
        )

    return k_matrix


def _depol_triaxial_int(a, b, c):
    """
    Calculate the internal depolarisation tensor (N(r)) for the triaxial case.

    parameters
    ----------
    a, b, c : floats
        Semiaxis lengths of the triaxial ellipsoid (a ≥ b ≥ c).

    returns
    -------
    nxx, nyy, nzz : floats
        individual diagonal components of the x, y, z matrix.


    """

    phi = np.arccos(c / a)
    k = (a**2 - b**2) / (a**2 - c**2)

    nxx = (
        (a * b * c)
        / (np.sqrt(a**2 - c**2) * (a**2 - b**2))
        * (ellipkinc(phi, k) - ellipeinc(phi, k))
    )
    nyy = (
        -1 * nxx
        + ((a * b * c) / (np.sqrt(a**2 - c**2) * (b**2 - c**2)))
        * ellipeinc(phi, k)
        - c**2 / (b**2 - c**2)
    )
    nzz = -1 * (
        (a * b * c) / (np.sqrt(a**2 - c**2) * (b**2 - c**2))
    ) * ellipeinc(phi, k) + b**2 / (b**2 - c**2)

    np.testing.assert_allclose((nxx + nyy + nzz), 1, rtol=1e-4)
    return nxx, nyy, nzz


def _depol_prolate_int(a, b, c):
    """
    Calcualte internal depolarisation factors for prolate case.


    parameters
    ----------
    a, b, c : floats
        Semiaxis lengths of the prolate ellipsoid (a > b = c).

    returns
    -------
    nxx, nyy, nzz : floats
        individual diagonal components of the x, y, z matrix.

    """
    m = a / b
    if not m > 1:
        raise ValueError(
            f"Invalid aspect ratio for prolate ellipsoid: a={a}, b={b}, "
            f"a/b={m}")

    nxx = (1 / (m**2 - 1)) * (
        ((m / np.sqrt(m**2 - 1)) * np.log(m + np.sqrt(m**2 - 1))) - 1
    )

    if (m + np.sqrt(m**2 - 1)) < 0 or (m**2 - 1) < 0:
        raise RuntimeWarning(
            "Values in the internal N matrix calculation"
            " are less than 0 - errors may occur."
        )
    nyy = nzz = 0.5 * (1 - nxx)

    return nxx, nyy, nzz


def _depol_oblate_int(a, b, c):
    """
    Calcualte internal depolarisation factors for oblate case.

    parameters
    ----------
    a, b, c : floats
        Semiaxis lengths of the oblate ellipsoid (a < b = c).

    returns
    -------
    nxx, nyy, nzz : floats
        individual diagonal components of the x, y, z matrix.

    """

    m = a / b
    if not 0 < m < 1:
        raise ValueError(
            f"Invalid aspect ratio for oblate ellipsoid: a={a}, b={b}, a/b={m}"
        )

    nxx = 1 / (1 - m**2) * (1 - (m / np.sqrt(1 - m**2)) * np.arccos(m))
    nyy = nzz = 0.5 * (1 - nxx)

    return nxx, nyy, nzz


def _construct_n_matrix_internal(a, b, c):
    """
    Construct the N matrix for the internal field using the above functions.

    parameters
    ----------
    a, b, c : floats
        Semiaxis lengths of the given ellipsoid.

    returns
    -------
    N : matrix
        depolarisation matrix (diagonal-only values) for the given ellipsoid.

    """

    # only diagonal elements
    # Nii corresponds to the above functions
    if a > b and b > c:
        func = _depol_triaxial_int(a, b, c)
    elif a > b and b == c:
        func = _depol_prolate_int(a, b, c)
    elif a < b and b == c:
        func = _depol_oblate_int(a, b, c)
    else:
        raise ValueError(
            "Could not determine ellipsoid type for" " values given."
        )
    # construct identity matrix
    n = np.diag(func)

    return n


# construct components of the external matrix


def _get_h_values(a, b, c, lmbda):
    """
    Get the h values for the N matrix. Each point has its own h value and hence
    external N matrix.

    parameters
    ----------

    a, b, c : floats
        Semiaxis lengths of the given ellipsoid.

    lmbda : float
        the given lmbda value for the point we are considering with this
        matrix.

    returns
    -------

    h : float
        the h value for the given point.

    """

    axes = np.array([a, b, c])
    r = np.sqrt(np.prod(axes**2 + lmbda))

    return -1 / ((axes**2 + lmbda) * r)


def _spatial_deriv_lambda(x, y, z, a, b, c, lmbda):
    """
    Get the spatial derivative of lambda with respect to the x,y,z.

    parameters
    ----------
    x, y, z : floats
        A singular observation point in the local coordinate system.

    a, b, c : floats
        Semiaxis lengths of the given ellipsoid.

    lmbda : float
        the given lmbda value for the point we are considering with this
        matrix.


    returns
    -------

    vals : array of x, y, z components
        The spatial derivative for the given point.

    """

    # explicitly state:

    denom = (
        (x / (a**2 + lmbda)) ** 2
        + (y / (b**2 + lmbda)) ** 2
        + (z / (c**2 + lmbda)) ** 2
    )

    dλ_dx = (2 * x) / (a**2 + lmbda) / denom
    dλ_dy = (2 * y) / (b**2 + lmbda) / denom
    dλ_dz = (2 * z) / (c**2 + lmbda) / denom

    return np.stack([dλ_dx, dλ_dy, dλ_dz], axis=-1)


def _get_g_values_magnetics(a, b, c, lmbda):
    """
    Compute the gravity values (g) for the three ellipsoid types. See
    ellipsoid_gravity for the in depth production of gravity components.

    parameters
    ----------

    a, b, c : floats
        Semiaxis lengths of the given ellipsoid.

    lmbda : float
        the given lmbda value for the point we are considering.

    returns
    -------

    gvals (x, y, z) : floats
        the g values for the given ellipsoid type, and given observation point.


    """

    # trixial case
    if a > b > c:
        int_arcsin = np.sqrt((a**2 - c**2) / (a**2 + lmbda))
        phi = np.arcsin(int_arcsin)

        k = (a**2 - b**2) / (a**2 - c**2)
        g1 = (2 / ((a**2 - b**2) * (a**2 - c**2) ** 0.5)) * (
            ellipkinc(phi, k) - ellipeinc(phi, k)
        )

        g2_multiplier = (2 * np.sqrt(a**2 - c**2)) / (
            (a**2 - b**2) * (b**2 - c**2)
        )
        g2_elliptics = ellipeinc(phi, k) - (
            (b**2 - c**2) / (a**2 - c**2)
        ) * ellipkinc(phi, k)
        g2_last_term = (
            (a**2 - b**2) / np.sqrt(a**2 - c**2)
        ) * np.sqrt((c**2 + lmbda) / ((a**2 + lmbda) * (b**2 + lmbda)))

        g2 = g2_multiplier * (g2_elliptics - g2_last_term)

        # Term with the E(k, theta) must have a minus sign 
        # (the minus sign is missing in Takahashi (2018)).
        g3_term_1 = -(
            2 / ((b**2 - c**2) * np.sqrt(a**2 - c**2))
        ) * ellipeinc(phi, k)
        g3_term_2 = (2 / (b**2 - c**2)) * np.sqrt(
            (b**2 + lmbda) / ((a**2 + lmbda) * (c**2 + lmbda))
        )
        g3 = g3_term_1 + g3_term_2

        gvals_x, gvals_y, gvals_z = g1, g2, g3
    # prolate case
    if a > b and b == c:
        e2 = a**2 - b**2
        sqrt_e = np.sqrt(e2)
        sqrt_l1 = np.sqrt(a**2 + lmbda)
        sqrt_l2 = np.sqrt(b**2 + lmbda)

        # Equation (38): g1
        g1 = (2 / (e2 ** (3 / 2))) * (
            np.log((sqrt_e + sqrt_l1) / sqrt_l2) - sqrt_e / sqrt_l1
        )

        # Equation (39): g2 = g3
        g2 = (1 / (e2 ** (3 / 2))) * (
            (sqrt_e * sqrt_l1) / (b**2 + lmbda)
            - np.log((sqrt_e + sqrt_l1) / sqrt_l2)
        )
        gvals_x, gvals_y, gvals_z = g1, g2, g2

    # oblate case
    if a < b and b == c:
        g1 = (
            2
            / ((b**2 - a**2) ** (3 / 2))
            * (
                (np.sqrt((b**2 - a**2) / (a**2 + lmbda)))
                - np.arctan(np.sqrt((b**2 - a**2) / (a**2 + lmbda)))
            )
        )
        g2 = (
            1
            / ((b**2 - a**2) ** (3 / 2))
            * (
                np.arctan(np.sqrt((b**2 - a**2) / (a**2 + lmbda)))
                - (np.sqrt((b**2 - a**2) * (a**2 + lmbda))) / (b**2 + lmbda)
            )
        )

        gvals_x, gvals_y, gvals_z = g1, g2, g2

    return gvals_x, gvals_y, gvals_z


def _construct_n_matrix_external(x, y, z, a, b, c, lmbda):
    """
    Construct the N matrix for the external field.

    parameters
    ----------
    x, y, z : floats
        A singular observation point in the local coordinate system.

    a, b, c : floats
        Semiaxis lengths of the given ellipsoid.

    lmbda : float
        the given lmbda value for the point we are considering with this
        matrix.


    returns
    -------

    N : matrix
        External points' depolarisation matrix for the given point.

    """

    # g values here are equivalent to the A(lambda) etc values previously.
    # h values as above
    # lambda derivatives as above
    n = np.empty((3, 3))
    r = [x, y, z]
    gvals = _get_g_values_magnetics(a, b, c, lmbda)
    derivs_lmbda = _spatial_deriv_lambda(x, y, z, a, b, c, lmbda)
    h_vals = _get_h_values(a, b, c, lmbda)

    for i in range(len(n)):
        for j in range(len(n[0])):
            if i == j:
                n[i][j] = (
                    -1
                    * ((a * b * c) / 2)
                    * (derivs_lmbda[i] * h_vals[i] * r[i] + gvals[i])
                )
            else:
                n[i][j] = (
                    -1
                    * ((a * b * c) / 2)
                    * (derivs_lmbda[i] * h_vals[j] * r[j])
                )

    trace_terms = []
    for i in range(3):
        trace_component = derivs_lmbda[i] * h_vals[i] * r[i] + gvals[i]
        trace_terms.append(trace_component)

    # print("external field N", n)
    # np.testing.assert_allclose(n[0][0] + n[1][1] + n[2][2], 0)
    return n<|MERGE_RESOLUTION|>--- conflicted
+++ resolved
@@ -204,12 +204,7 @@
     # return according to user
     return {"e": be, "n": bn, "u": bu}.get(field, (be, bn, bu))
 
-<<<<<<< HEAD
 def _get_magnetisation_with_rem(a, b, c, k, h0, mr):
-=======
-
-def _get_magnetisation(a, b, c, k, h0):
->>>>>>> ff3ce7b2
     r"""
     Get the magnetization vector from the ellipsoid parameters and the rotated
     external field.
@@ -233,7 +228,6 @@
     Considering an ellipsoid with susceptibility :math:`\chi` (scalar or tensor) in
     a uniform background field :math:`\mathbf{H}_0`, compute the magnetization vector
     :math:`\mathbf{M}` of the ellipsoid accounting for demagnetization effects as:
-<<<<<<< HEAD
 
     .. math::
 
@@ -252,24 +246,6 @@
     A = I + n_cross @ k
     rhs = mr + k @ h0
     m = np.linalg.solve(A, rhs)
-=======
-
-    .. math::
-
-        \mathbf{M} =
-        \chi \[left \mathbf{I} + \mathbf{N}^\text{int} \chi \right]^{-1} \mathbf{H}_0,
-
-    where :math:`\mathbf{N}^\text{int}` is the internal demagnetization tensor, defined
-    as:
-
-    .. math::
-
-        \mathbf{H}(\mathbf{r}) = \mathbf{H}_0 - \mathbf{N}(\mathbf{r}) \mathbf{M}.
-    """
-    n_cross = _construct_n_matrix_internal(a, b, c)
-    inv = np.linalg.inv(np.identity(3) + (n_cross @ k))
-    m = k @ inv @ h0
->>>>>>> ff3ce7b2
     return m
 
 
